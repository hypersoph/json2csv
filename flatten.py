--- conflicted
+++ resolved
@@ -232,16 +232,12 @@
 
     print("Flattening JSON...")
     start = time.time()  # track overall run time of flattening algorithm
-<<<<<<< HEAD
-    count_rows = json_flat(mappings, writers, tables, config)
-=======
     count_rows = 0
     try:
         count_rows = json_flat(mappings, writers, tables, config)
     except Exception as e:
         click.echo(e, err=True)
         pass
->>>>>>> ea211f10
 
     end = time.time()
     print(f"{out_files.size()} files written to {out}\n")
